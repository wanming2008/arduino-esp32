/*
 Arduino.h - Main include file for the Arduino SDK
 Copyright (c) 2005-2013 Arduino Team.  All right reserved.

 This library is free software; you can redistribute it and/or
 modify it under the terms of the GNU Lesser General Public
 License as published by the Free Software Foundation; either
 version 2.1 of the License, or (at your option) any later version.

 This library is distributed in the hope that it will be useful,
 but WITHOUT ANY WARRANTY; without even the implied warranty of
 MERCHANTABILITY or FITNESS FOR A PARTICULAR PURPOSE.  See the GNU
 Lesser General Public License for more details.

 You should have received a copy of the GNU Lesser General Public
 License along with this library; if not, write to the Free Software
 Foundation, Inc., 51 Franklin St, Fifth Floor, Boston, MA  02110-1301  USA
 */

#ifndef Arduino_h
#define Arduino_h

#ifdef __cplusplus
extern "C" {
#endif

#include <stdbool.h>
#include <stdint.h>
#include <stdarg.h>
#include <stddef.h>
#include <stdio.h>
#include <stdlib.h>
#include <string.h>
#include <inttypes.h>
#include <math.h>
#include "stdlib_noniso.h"

#include "freertos/FreeRTOS.h"
#include "freertos/task.h"
#include "freertos/semphr.h"
#include "esp32-hal.h"
#include "soc/gpio_reg.h"

#include "stdlib_noniso.h"
#include "binary.h"

#define PI 3.1415926535897932384626433832795
#define HALF_PI 1.5707963267948966192313216916398
#define TWO_PI 6.283185307179586476925286766559
#define DEG_TO_RAD 0.017453292519943295769236907684886
#define RAD_TO_DEG 57.295779513082320876798154814105
#define EULER 2.718281828459045235360287471352

#define SERIAL  0x0
#define DISPLAY 0x1

#define LSBFIRST 0
#define MSBFIRST 1

//Interrupt Modes
#define RISING    0x01
#define FALLING   0x02
#define CHANGE    0x03
#define ONLOW     0x04
#define ONHIGH    0x05
#define ONLOW_WE  0x0C
#define ONHIGH_WE 0x0D

#define DEFAULT 1
#define EXTERNAL 0

#ifndef __STRINGIFY
#define __STRINGIFY(a) #a
#endif

// undefine stdlib's abs if encountered
#ifdef abs
#undef abs
#endif

#define abs(x) ((x)>0?(x):-(x))
#define constrain(amt,low,high) ((amt)<(low)?(low):((amt)>(high)?(high):(amt)))
#define round(x)     ((x)>=0?(long)((x)+0.5):(long)((x)-0.5))
#define radians(deg) ((deg)*DEG_TO_RAD)
#define degrees(rad) ((rad)*RAD_TO_DEG)
#define sq(x) ((x)*(x))

#define sei()
#define cli()
#define interrupts() sei()
#define noInterrupts() cli()

#define clockCyclesPerMicrosecond() ( F_CPU / 1000000L )
#define clockCyclesToMicroseconds(a) ( (a) / clockCyclesPerMicrosecond() )
#define microsecondsToClockCycles(a) ( (a) * clockCyclesPerMicrosecond() )

#define lowByte(w) ((uint8_t) ((w) & 0xff))
#define highByte(w) ((uint8_t) ((w) >> 8))

#define bitRead(value, bit) (((value) >> (bit)) & 0x01)
#define bitSet(value, bit) ((value) |= (1UL << (bit)))
#define bitClear(value, bit) ((value) &= ~(1UL << (bit)))
#define bitWrite(value, bit, bitvalue) (bitvalue ? bitSet(value, bit) : bitClear(value, bit))

#define bit(b) (1UL << (b))
#define _BV(b) (1UL << (b))

#define digitalPinToPort(pin)       (((pin)>31)?1:0)
#define digitalPinToBitMask(pin)    (1UL << (pin))
#define digitalPinToTimer(pin)      (0)
#define portOutputRegister(port)    ((volatile uint32_t*)((port)?GPIO_OUT1_REG:GPIO_OUT_REG))
#define portInputRegister(port)     ((volatile uint32_t*)((port)?GPIO_IN1_REG:GPIO_IN_REG))
#define portModeRegister(port)      ((volatile uint32_t*)((port)?GPIO_ENABLE1_REG:GPIO_ENABLE_REG))

#define NOT_A_PIN -1
#define NOT_A_PORT -1
#define NOT_AN_INTERRUPT -1
#define NOT_ON_TIMER 0

typedef bool boolean;
typedef uint8_t byte;
typedef unsigned int word;

<<<<<<< HEAD
// Shifty prototypes
void shiftOut(uint8_t dataPin, uint8_t clockPin, uint8_t bitOrder, uint8_t val);
uint8_t shiftIn(uint8_t dataPin, uint8_t clockPin, uint8_t bitOrder);
=======
uint8_t shiftIn(uint8_t dataPin, uint8_t clockPin, uint8_t bitOrder);
void shiftOut(uint8_t dataPin, uint8_t clockPin, uint8_t bitOrder, uint8_t val);
>>>>>>> 67fd6521

#ifdef __cplusplus
}


#ifndef _GLIBCXX_VECTOR
// arduino is not compatible with std::vector
#define min(a,b) ((a)<(b)?(a):(b))
#define max(a,b) ((a)>(b)?(a):(b))
#endif

#include "WCharacter.h"
#include "WString.h"
#include "Stream.h"
#include "Printable.h"
#include "Print.h"
#include "IPAddress.h"
#include "Client.h"
#include "Server.h"
#include "Udp.h"
#include "HardwareSerial.h"
#include "Esp.h"

// WMath prototypes
long random(long);
#endif /* __cplusplus */

long random(long, long);
void randomSeed(unsigned long);
long map(long, long, long, long, long);

#ifndef _GLIBCXX_VECTOR
// arduino is not compatible with std::vector
#define min(a,b) ((a)<(b)?(a):(b))
#define max(a,b) ((a)>(b)?(a):(b))
#endif

#define _min(a,b) ((a)<(b)?(a):(b))
#define _max(a,b) ((a)>(b)?(a):(b))

<<<<<<< HEAD
// WMath prototypes
long random(long, long);
//long random(long);
void randomSeed(unsigned long);
long map(long, long, long, long, long);

=======
>>>>>>> 67fd6521
#include "pins_arduino.h"

#endif /* _ESP32_CORE_ARDUINO_H_ */<|MERGE_RESOLUTION|>--- conflicted
+++ resolved
@@ -121,14 +121,8 @@
 typedef uint8_t byte;
 typedef unsigned int word;
 
-<<<<<<< HEAD
-// Shifty prototypes
-void shiftOut(uint8_t dataPin, uint8_t clockPin, uint8_t bitOrder, uint8_t val);
-uint8_t shiftIn(uint8_t dataPin, uint8_t clockPin, uint8_t bitOrder);
-=======
 uint8_t shiftIn(uint8_t dataPin, uint8_t clockPin, uint8_t bitOrder);
 void shiftOut(uint8_t dataPin, uint8_t clockPin, uint8_t bitOrder, uint8_t val);
->>>>>>> 67fd6521
 
 #ifdef __cplusplus
 }
@@ -169,15 +163,6 @@
 #define _min(a,b) ((a)<(b)?(a):(b))
 #define _max(a,b) ((a)>(b)?(a):(b))
 
-<<<<<<< HEAD
-// WMath prototypes
-long random(long, long);
-//long random(long);
-void randomSeed(unsigned long);
-long map(long, long, long, long, long);
-
-=======
->>>>>>> 67fd6521
 #include "pins_arduino.h"
 
 #endif /* _ESP32_CORE_ARDUINO_H_ */